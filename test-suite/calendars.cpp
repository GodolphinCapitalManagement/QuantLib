--- conflicted
+++ resolved
@@ -1768,40 +1768,24 @@
     BOOST_TEST_MESSAGE("Testing calculation of business days between dates..."); 
 
     std::vector<Date> testDates;
-<<<<<<< HEAD
-    testDates.emplace_back(1,February,2002);
-    testDates.emplace_back(4,February,2002);
-    testDates.emplace_back(16,May,2003);
-    testDates.emplace_back(17,December,2003);
-    testDates.emplace_back(17,December,2004);
-    testDates.emplace_back(19,December,2005);
-    testDates.emplace_back(2,January,2006);
-    testDates.emplace_back(13,March,2006);
-    testDates.emplace_back(15,May,2006);
-    testDates.emplace_back(17,March,2006);
-    testDates.emplace_back(15,May,2006);
-    testDates.emplace_back(26,July,2006);
-
-=======
-    testDates.push_back(Date(1,February,2002)); //isBusinessDay = true
-    testDates.push_back(Date(4,February,2002)); //isBusinessDay = true
-    testDates.push_back(Date(16,May,2003)); //isBusinessDay = true
-    testDates.push_back(Date(17,December,2003)); //isBusinessDay = true
-    testDates.push_back(Date(17,December,2004)); //isBusinessDay = true
-    testDates.push_back(Date(19,December,2005)); //isBusinessDay = true
-    testDates.push_back(Date(2,January,2006)); //isBusinessDay = true
-    testDates.push_back(Date(13,March,2006)); //isBusinessDay = true
-    testDates.push_back(Date(15,May,2006)); //isBusinessDay = true
-    testDates.push_back(Date(17,March,2006)); //isBusinessDay = true
-    testDates.push_back(Date(15,May,2006)); //isBusinessDay = true
-    testDates.push_back(Date(26,July,2006)); //isBusinessDay = true
-    testDates.push_back(Date(26,July,2006)); //isBusinessDay = true
-    testDates.push_back(Date(27,July,2006)); //isBusinessDay = true
-	testDates.push_back(Date(29,July,2006)); //isBusinessDay = false
-    testDates.push_back(Date(29,July,2006)); //isBusinessDay = false
+    testDates.emplace_back(1,February,2002); //isBusinessDay = true
+    testDates.emplace_back(4,February,2002); //isBusinessDay = true
+    testDates.emplace_back(16,May,2003); //isBusinessDay = true
+    testDates.emplace_back(17,December,2003); //isBusinessDay = true
+    testDates.emplace_back(17,December,2004); //isBusinessDay = true
+    testDates.emplace_back(19,December,2005); //isBusinessDay = true
+    testDates.emplace_back(2,January,2006); //isBusinessDay = true
+    testDates.emplace_back(13,March,2006); //isBusinessDay = true
+    testDates.emplace_back(15,May,2006); //isBusinessDay = true
+    testDates.emplace_back(17,March,2006); //isBusinessDay = true
+    testDates.emplace_back(15,May,2006); //isBusinessDay = true
+    testDates.emplace_back(26,July,2006); //isBusinessDay = true
+    testDates.emplace_back(26,July,2006); //isBusinessDay = true
+    testDates.emplace_back(27,July,2006); //isBusinessDay = true
+	testDates.emplace_back(29,July,2006); //isBusinessDay = false
+    testDates.emplace_back(29,July,2006); //isBusinessDay = false
 
 	//default params: from date included, to excluded
->>>>>>> 2b8d9862
     Date::serial_type expected[] = {
         1,
         321,
