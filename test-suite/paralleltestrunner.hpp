/* -*- mode: c++; tab-width: 4; indent-tabs-mode: nil; c-basic-offset: 4 -*- */

/*
 Copyright (C) 2016 Klaus Spanderen

 This file is part of QuantLib, a free-software/open-source library
 for financial quantitative analysts and developers - http://quantlib.org/

 QuantLib is free software: you can redistribute it and/or modify it
 under the terms of the QuantLib license.  You should have received a
 copy of the license along with this program; if not, please email
 <quantlib-dev@lists.sf.net>. The license is also available online at
 <http://quantlib.org/license.shtml>.

 This program is distributed in the hope that it will be useful, but WITHOUT
 ANY WARRANTY; without even the implied warranty of MERCHANTABILITY or FITNESS
 FOR A PARTICULAR PURPOSE.  See the license for more details.
*/

/*
 Examples:
  1. Start with 12 worker processes
     ./quantlib-test-suite --nProc=12 --log_level=message --report_level=short
                           --build_info=yes
  2. If parameter "--nProc" is omitted then the number
     of worker processes will be equal to the number of CPU cores.
 */


#ifndef quantlib_parallel_test_runner_hpp
#define quantlib_parallel_test_runner_hpp

#include <ql/types.hpp>
#include <ql/errors.hpp>

#ifdef VERSION
/* This comes from ./configure, and for some reason it interferes with
   the internals of the unit test library in Boost 1.63. */
#undef VERSION
#endif

#include <boost/thread/thread.hpp>
#include <boost/interprocess/ipc/message_queue.hpp>
#include <boost/interprocess/sync/scoped_lock.hpp>
#include <boost/interprocess/sync/named_mutex.hpp>

#define BOOST_TEST_NO_MAIN 1
#include <boost/test/included/unit_test.hpp>
#include <boost/algorithm/string.hpp>

#include <map>
#include <list>
#include <sstream>
#include <utility>
#include <fstream>
<<<<<<< HEAD
#include <chrono>
=======
>>>>>>> 9bb90c8c
#include <string>
#include <cstring>
#include <cstdlib>

#ifdef BOOST_MSVC
#  define BOOST_LIB_NAME boost_system
#  include <boost/config/auto_link.hpp>
#  undef BOOST_LIB_NAME
#  define BOOST_LIB_NAME boost_thread
#  include <boost/config/auto_link.hpp>
#  undef BOOST_LIB_NAME
#endif

using boost::unit_test::test_results;
using namespace boost::interprocess;
using namespace boost::unit_test_framework;


namespace {
    int worker(const std::string& cmd) {
        return system(cmd.c_str());
    }

    counter_t test_enabled(test_unit_id id) {
        test_case_counter tcc;
        boost::unit_test::traverse_test_tree(id, tcc);

        return tcc.p_count;
    }

    class TestCaseCollector : public test_tree_visitor {
      public:
        typedef std::map<test_unit_id, std::list<test_unit_id> > id_map_t;

        const id_map_t& map() const { return idMap_; }
        test_unit_id testSuiteId() const { return testSuiteId_; }

        bool visit(test_unit const& tu) {
            if (tu.p_parent_id == framework::master_test_suite().p_id) {
                QL_REQUIRE(!tu.p_name.get().compare("QuantLib test suite"),
                     "could not find QuantLib test suite");

                testSuiteId_ = tu.p_id;
            }
            return test_tree_visitor::visit(tu);
        }

        void visit(test_case const& tc) {
            if (test_enabled(tc.p_id) != 0u)
                idMap_[tc.p_parent_id].push_back(tc.p_id);
        }

        std::list<test_unit_id>::size_type numberOfTests() {
            std::list<test_unit_id>::size_type n=0;
            for (id_map_t::const_iterator p_it = idMap_.begin();
                p_it != idMap_.end(); ++p_it) n+=p_it->second.size();

            return n;
        }
      private:
        id_map_t idMap_;
        test_unit_id testSuiteId_;
    };

    class TestCaseReportAggregator : public test_tree_visitor {
      public:
        void test_suite_finish( test_suite const& ts)  {
            results_collect_helper ch( s_rc_impl().m_results_store[ts.p_id], ts );
            traverse_test_tree( ts, ch );
        }
    };

    struct TestCaseId {
        test_unit_id id;
        bool terminate;
    };

    struct RuntimeLog {
        QuantLib::Time time;
        char testCaseName[256];
    };

    struct QualifiedTestResults {
        test_unit_id id;
        test_results results;
    };

    const char* const namesLogMutexName = "named_log_mutex";

    void output_logstream(
        std::ostream& out, std::streambuf* outBuf, std::stringstream& s) {

        static named_mutex mutex(open_or_create, namesLogMutexName);
        scoped_lock<named_mutex> lock(mutex);

        out.flush();
        out.rdbuf(outBuf);

        std::vector<std::string> tok;
        const std::string lines = s.str();
        boost::split(tok, lines, boost::is_any_of("\n"));

        for (std::vector<std::string>::const_iterator iter = tok.begin();
            iter != tok.end(); ++iter) {
            if ((iter->length() != 0u) && (iter->compare("Running 1 test case...") != 0)) {
                out << *iter  << std::endl;
            }
        }

        s.str(std::string());
        out.rdbuf(s.rdbuf());
    }

    std::ostream& log_stream() {
    #if BOOST_VERSION < 106200
        return s_log_impl().stream();
    #else
        return s_log_impl().m_log_formatter_data.front().stream();
    #endif
    }
}


test_suite* init_unit_test_suite(int, char* []);

int main( int argc, char* argv[] )
{
    typedef QuantLib::Time Time;

    const char* const profileFileName = ".unit_test_profile.txt";
    const char* const testUnitIdQueueName = "test_unit_queue";
    const char* const testResultQueueName = "test_result_queue";
    const char* const testRuntimeLogName  = "test_runtime_log_queue";

    const std::string clientModeStr = "--client_mode=true";
    const bool clientMode = (std::string(argv[argc-1]) == clientModeStr);

    message_queue::size_type recvd_size;

    try {
        unsigned int priority;
        if (!clientMode) {
            std::map<std::string, Time> runTimeLog;

            std::ifstream in(profileFileName);
            if (in.good()) {
                // NOLINTNEXTLINE(readability-implicit-bool-conversion)
                for (std::string line; std::getline(in, line);) {
                    std::vector<std::string> tok;
                    boost::split(tok, line, boost::is_any_of(":"));

                    QL_REQUIRE(tok.size() == 2,
                        "every line should consists of two entries");
                    runTimeLog[tok[0]] = std::stod(tok[1]);
                }
            }
            in.close();

            unsigned nProc = boost::thread::hardware_concurrency();

            std::stringstream cmd;
            cmd << "\"" << argv[0] << "\" ";

            std::vector<char*> localArgs(1, argv[0]);

            for( int i = 1; i < argc; ++i ) {
                const std::string arg(argv[i]);

                // check for number of processes
                std::vector<std::string> tok;
                boost::split(tok, arg, boost::is_any_of("="));
                if (tok.size() == 2 && tok[0] == "--nProc") {
                    nProc = std::stoul(tok[1]);
                }
                else if (arg != "--build_info=yes") {
                    cmd << arg << " ";
                    localArgs.push_back(argv[i]);
                }
            }

            cmd << clientModeStr;

            framework::init(init_unit_test_suite,
                            localArgs.size(), &localArgs[0]);
            framework::finalize_setup_phase();

            framework::impl::s_frk_state().deduce_run_status(
                framework::master_test_suite().p_id);

            TestCaseCollector tcc;
            traverse_test_tree(framework::master_test_suite(), tcc , true);

            log_stream() << "Total number of test cases: "
                << tcc.numberOfTests() << std::endl;

            log_stream() << "Total number of worker processes: "
                << nProc << std::endl;

            message_queue::remove(testUnitIdQueueName);
            message_queue mq(create_only, testUnitIdQueueName,
                tcc.numberOfTests() + nProc, sizeof(TestCaseId));

            message_queue::remove(testResultQueueName);
            message_queue rq(create_only, testResultQueueName, nProc,
                sizeof(QualifiedTestResults));

            message_queue::remove(testRuntimeLogName);
            message_queue lq(create_only, testRuntimeLogName, nProc,
                sizeof(RuntimeLog));

            // run root test cases in master process
            const std::list<test_unit_id> qlRoot = (tcc.map().count(tcc.testSuiteId())) != 0u ?
                                                       tcc.map().find(tcc.testSuiteId())->second :
                                                       std::list<test_unit_id>();

            // fork worker processes
            boost::thread_group threadGroup;
            for (unsigned i=0; i < nProc; ++i) {
                threadGroup.create_thread([&]() { worker(cmd.str()); });
            }

            struct mutex_remove {
                ~mutex_remove() { named_mutex::remove(namesLogMutexName); }
            } mutex_remover;

            struct queue_remove {
                explicit queue_remove(const char* name) : name_(name) { }
                ~queue_remove() { message_queue::remove(name_); }

            private:
                const char* const name_;
            } queue_remover1(testUnitIdQueueName),
                queue_remover2(testResultQueueName),
                queue_remover3(testRuntimeLogName);

            std::multimap<Time, test_unit_id> testsSortedByRunTime;

            for (TestCaseCollector::id_map_t::const_iterator
                p_it = tcc.map().begin();
                p_it != tcc.map().end(); ++p_it) {

                if (p_it->first != tcc.testSuiteId()) {
                    for (std::list<test_unit_id>::const_iterator
                        it =  p_it->second.begin();
                        it != p_it->second.end(); ++it) {

                        const std::string name
                            = framework::get(*it, TUT_ANY).p_name;

                        if (runTimeLog.count(name) != 0u) {
                            testsSortedByRunTime.insert(
                                std::make_pair(runTimeLog[name], *it));
                        }
                        else {
                            testsSortedByRunTime.insert(
                                std::make_pair(
                                    std::numeric_limits<Time>::max(), *it));
                        }
                    }
                }
            }

            std::list<test_unit_id> ids;
            for (std::multimap<Time, test_unit_id>::const_iterator
                iter = testsSortedByRunTime.begin();
                iter != testsSortedByRunTime.end(); ++iter) {

                ids.push_front(iter->second);
            }
            QL_REQUIRE(ids.size() + qlRoot.size() == tcc.numberOfTests(),
                "missing test case in distrubtion list");

            testsSortedByRunTime.clear();

            for (std::list<test_unit_id>::const_iterator iter = ids.begin();
                iter != ids.end(); ++iter) {
                const TestCaseId id = { *iter, false };
                mq.send(&id, sizeof(TestCaseId), 0);
            }

            const TestCaseId id = { 0, true };
            for (unsigned i = 0; i < nProc; ++i) {
                mq.send(&id, sizeof(TestCaseId), 0);
            }

            for(unsigned i = 0; i < ids.size(); ++i) {
                QualifiedTestResults remoteResults;

                rq.receive(&remoteResults,
                    sizeof(QualifiedTestResults), recvd_size, priority);

                boost::unit_test::s_rc_impl().m_results_store[remoteResults.id]
                    = remoteResults.results;
            }

            TestCaseReportAggregator tca;
            traverse_test_tree(framework::master_test_suite(), tca , true);

            results_reporter::make_report();

            RuntimeLog log;
            for (unsigned i=0; i < ids.size(); ++i) {
                lq.receive(&log, sizeof(RuntimeLog), recvd_size, priority);
                runTimeLog[std::string(log.testCaseName)] = log.time;
            }

            std::ofstream out(
                profileFileName, std::ios::out | std::ios::trunc);
            out << std::setprecision(6);
            for (std::map<std::string, QuantLib::Time>::const_iterator
                iter = runTimeLog.begin(); iter != runTimeLog.end(); ++iter) {
                out << iter->first << ":" << iter->second << std::endl;
            }
            out.close();

            threadGroup.join_all();
        }
        else {
            std::stringstream logBuf;
            std::streambuf* const oldBuf = log_stream().rdbuf();
            log_stream().rdbuf(logBuf.rdbuf());

            framework::init(init_unit_test_suite, argc-1, argv );
            framework::finalize_setup_phase();

            framework::impl::s_frk_state().deduce_run_status(
                framework::master_test_suite().p_id);

            logBuf.str(std::string());

            message_queue mq(open_only, testUnitIdQueueName);

            TestCaseId id;
            mq.receive(&id, sizeof(TestCaseId), recvd_size, priority);

            typedef std::list<std::pair<std::string, QuantLib::Time> >
                run_time_list_type;
            run_time_list_type runTimeLogs;

            message_queue rq(open_only, testResultQueueName);

            while (!id.terminate) {
                auto startTime = std::chrono::steady_clock::now();

                #if BOOST_VERSION < 106200
                    BOOST_TEST_FOREACH( test_observer*, to,
                        framework::impl::s_frk_state().m_observers )
                        framework::impl::s_frk_state().m_aux_em.vexecute([&](){ to->test_start(1); });

                    framework::impl::s_frk_state().execute_test_tree( id.id );

                    BOOST_TEST_REVERSE_FOREACH( test_observer*, to,
                        framework::impl::s_frk_state().m_observers )
                        to->test_finish();
                #else
                    // works for BOOST_VERSION > 106100, needed for >106500
                    framework::run(id.id, false);
                #endif

                auto stopTime = std::chrono::steady_clock::now();
                double T = std::chrono::duration_cast<std::chrono::microseconds>(stopTime - startTime).count() * 1e-6;
                runTimeLogs.push_back(std::make_pair(
                    framework::get(id.id, TUT_ANY).p_name, T));

                output_logstream(log_stream(), oldBuf, logBuf);

                QualifiedTestResults results
                    = { id.id,
                        boost::unit_test::results_collector.results(id.id) };

                rq.send(&results, sizeof(QualifiedTestResults), 0);

                mq.receive(&id, sizeof(TestCaseId), recvd_size, priority);
            }


            output_logstream(log_stream(), oldBuf, logBuf);
            log_stream().rdbuf(oldBuf);

            RuntimeLog log;
            log.testCaseName[sizeof(log.testCaseName)-1] = '\0';

            message_queue lq(open_only, testRuntimeLogName);
            for (run_time_list_type::const_iterator iter = runTimeLogs.begin();
                iter != runTimeLogs.end(); ++iter) {
                log.time = iter->second;

                std::strncpy(log.testCaseName, iter->first.c_str(),
                    sizeof(log.testCaseName)-1);

                lq.send(&log, sizeof(RuntimeLog), 0);
            }
        }
    }
    catch(QuantLib::Error &ex) {
        std::cerr << "QuantLib exception: " << ex.what() << std::endl;
        return boost::exit_exception_failure;
    }
    catch(interprocess_exception &ex){
        std::cerr << "interprocess exception: " << ex.what() << std::endl;
        return boost::exit_exception_failure;
    }
    catch( framework::nothing_to_test const& ) {
        return boost::exit_success;
    }
    catch( framework::internal_error const& ex ) {
        results_reporter::get_stream()
            << "Boost.Test framework internal error: "
            << ex.what() << std::endl;

        return boost::exit_exception_failure;
    }
    catch( framework::setup_error const& ex ) {
        results_reporter::get_stream() << "Test setup error: "
            << ex.what() << std::endl;

        return boost::exit_exception_failure;
    }
    catch( ... ) {
        results_reporter::get_stream()
            << "Boost.Test framework internal error: unknown reason"
            << std::endl;

        return boost::exit_exception_failure;
    }

    framework::shutdown();

    #if BOOST_VERSION < 106000
    return runtime_config::no_result_code()
    #elif BOOST_VERSION < 106400
    // changed in Boost 1.60
    return !runtime_config::get<bool>( runtime_config::RESULT_CODE )
    #else
    // changed again in Boost 1.64
    return !runtime_config::get<bool>( runtime_config::btrt_result_code )
    #endif
        ? boost::exit_success
        : results_collector.results(
            framework::master_test_suite().p_id ).result_code();
}

#endif<|MERGE_RESOLUTION|>--- conflicted
+++ resolved
@@ -53,10 +53,7 @@
 #include <sstream>
 #include <utility>
 #include <fstream>
-<<<<<<< HEAD
 #include <chrono>
-=======
->>>>>>> 9bb90c8c
 #include <string>
 #include <cstring>
 #include <cstdlib>
