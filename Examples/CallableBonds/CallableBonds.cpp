--- conflicted
+++ resolved
@@ -319,22 +319,6 @@
              << endl
              << endl;
 
-<<<<<<< HEAD
-        double seconds = timer.elapsed();
-        auto hours = int(seconds/3600);
-        seconds -= hours * 3600;
-        auto minutes = int(seconds/60);
-        seconds -= minutes * 60;
-        cout << " \nRun completed in ";
-        if (hours > 0)
-            cout << hours << " h ";
-        if (hours > 0 || minutes > 0)
-            cout << minutes << " m ";
-        cout << fixed << setprecision(0)
-             << seconds << " s\n" << endl;
-
-=======
->>>>>>> e23cddb4
         return 0;
 
     } catch (std::exception& e) {
