--- conflicted
+++ resolved
@@ -35,24 +35,16 @@
     CalibratedModel::CalibratedModel(Size nArguments)
     : arguments_(nArguments),
       constraint_(new PrivateConstraint(arguments_)),
-      endCriteria_(EndCriteria::None) {}
+      shortRateEndCriteria_(EndCriteria::None) {}
 
     class CalibratedModel::CalibrationFunction : public CostFunction {
       public:
-<<<<<<< HEAD
         CalibrationFunction(
                   CalibratedModel* model,
                   const vector<shared_ptr<CalibrationHelperBase> >& i,
                   const vector<Real>& weights,
                   const Projection& projection)
         : model_(model, no_deletion), instruments_(i),
-=======
-        CalibrationFunction(CalibratedModel* model,
-                            const vector<shared_ptr<CalibrationHelper> >& h,
-                            const vector<Real>& weights,
-                            const Projection& projection)
-        : model_(model, no_deletion), instruments_(h),
->>>>>>> 3918aae0
           weights_(weights), projection_(projection) { }
 
         virtual ~CalibrationFunction() {}
@@ -81,17 +73,12 @@
 
       private:
         shared_ptr<CalibratedModel> model_;
-<<<<<<< HEAD
         const vector<shared_ptr<CalibrationHelperBase> >& instruments_;
-=======
-        const vector<shared_ptr<CalibrationHelper> >& instruments_;
->>>>>>> 3918aae0
         vector<Real> weights_;
         const Projection projection_;
     };
 
     void CalibratedModel::calibrate(
-<<<<<<< HEAD
         const vector<shared_ptr<CalibrationHelper> >& instruments,
         OptimizationMethod& method,
         const EndCriteria& endCriteria,
@@ -116,35 +103,17 @@
         const vector<bool>& fixParameters) {
 
         QL_REQUIRE(i.empty(), "no instruments provided");
-=======
-                    const vector<shared_ptr<CalibrationHelper> >& instruments,
-                    OptimizationMethod& method,
-                    const EndCriteria& endCriteria,
-                    const Constraint& additionalConstraint,
-                    const vector<Real>& weights,
-                    const vector<bool>& fixParameters) {
-
-        QL_REQUIRE(weights.empty() || weights.size() == instruments.size(),
-                   "mismatch between number of instruments (" <<
-                   instruments.size() << ") and weights(" <<
-                   weights.size() << ")");
->>>>>>> 3918aae0
 
         Constraint c;
         if (additionalConstraint.empty())
             c = *constraint_;
         else
             c = CompositeConstraint(*constraint_,additionalConstraint);
-<<<<<<< HEAD
 
         vector<Real> w = weights.empty() ? vector<Real>(i.size(),1.0): weights;
         QL_REQUIRE(w.size() == i.size(),
                    "mismatch between number of instruments (" << i.size() <<
                    ") and weights (" << w.size() << ")");
-=======
-        vector<Real> w =
-            weights.empty() ? vector<Real>(instruments.size(), 1.0): weights;
->>>>>>> 3918aae0
 
         Array prms = params();
         vector<bool> all(prms.size(), false);
@@ -152,7 +121,7 @@
         CalibrationFunction f(this,i,w,proj);
         ProjectedConstraint pc(c,proj);
         Problem prob(f, pc, proj.project(prms));
-        endCriteria_ = method.minimize(prob, endCriteria);
+        shortRateEndCriteria_ = method.minimize(prob, endCriteria);
         Array result(prob.currentValue());
         setParams(proj.include(result));
         Array shortRateProblemValues_ = prob.values(result);
@@ -160,7 +129,6 @@
         notifyObservers();
     }
 
-<<<<<<< HEAD
     Real CalibratedModel::value(const Array& params,
        const vector<shared_ptr<CalibrationHelper> >& instruments) {
         vector<shared_ptr<CalibrationHelperBase> > tmp;
@@ -173,11 +141,6 @@
 
     Real CalibratedModel::value(const Array& params,
        const vector<shared_ptr<CalibrationHelperBase> >& instruments) {
-=======
-    Real CalibratedModel::value(
-                const Array& params,
-                const vector<shared_ptr<CalibrationHelper> >& instruments) {
->>>>>>> 3918aae0
         vector<Real> w = vector<Real>(instruments.size(), 1.0);
         Projection p(params);
         CalibrationFunction f(this, instruments, w, p);
