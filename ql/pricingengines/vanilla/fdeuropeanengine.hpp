/* -*- mode: c++; tab-width: 4; indent-tabs-mode: nil; c-basic-offset: 4 -*- */

/*
 Copyright (C) 2005 Joseph Wang
 Copyright (C) 2007, 2009 StatPro Italia srl

 This file is part of QuantLib, a free-software/open-source library
 for financial quantitative analysts and developers - http://quantlib.org/

 QuantLib is free software: you can redistribute it and/or modify it
 under the terms of the QuantLib license.  You should have received a
 copy of the license along with this program; if not, please email
 <quantlib-dev@lists.sf.net>. The license is also available online at
 <http://quantlib.org/license.shtml>.

 This program is distributed in the hope that it will be useful, but WITHOUT
 ANY WARRANTY; without even the implied warranty of MERCHANTABILITY or FITNESS
 FOR A PARTICULAR PURPOSE.  See the license for more details.
*/

/*! \file fdeuropeanengine.hpp
    \brief Finite-difference European engine
*/

#ifndef quantlib_fd_european_engine_hpp
#define quantlib_fd_european_engine_hpp

#include <ql/instruments/oneassetoption.hpp>
#include <ql/pricingengines/vanilla/fdvanillaengine.hpp>
#include <ql/pricingengines/greeks.hpp>
#include <ql/methods/finitedifferences/cranknicolson.hpp>
#include <ql/math/sampledcurve.hpp>

namespace QuantLib {

    //! Pricing engine for European options using finite-differences
    /*! \deprecated Use FdBlackScholesVanillaEngine instead.
                    Deprecated in version 1.17.
    */
    template <template <class> class Scheme = CrankNicolson>
    class QL_DEPRECATED FDEuropeanEngine : public OneAssetOption::engine,
                                           public FDVanillaEngine {
      public:
        FDEuropeanEngine(
             const ext::shared_ptr<GeneralizedBlackScholesProcess>& process,
             Size timeSteps=100, Size gridPoints=100,
             bool timeDependent = false)
        : FDVanillaEngine(process, timeSteps, gridPoints, timeDependent),
          prices_(gridPoints) {
            registerWith(process);
        }
      private:
        mutable SampledCurve prices_;
<<<<<<< HEAD
        void calculate() const override;
    };


    template <template <class> class Scheme>
    void FDEuropeanEngine<Scheme>::calculate() const {
        setupArguments(&arguments_);
        setGridLimits();
        initializeInitialCondition();
        initializeOperator();
        initializeBoundaryConditions();

        FiniteDifferenceModel<Scheme<TridiagonalOperator> > model(
=======
        void calculate() const {
            setupArguments(&arguments_);
            setGridLimits();
            initializeInitialCondition();
            initializeOperator();
            initializeBoundaryConditions();

            FiniteDifferenceModel<Scheme<TridiagonalOperator> > model(
>>>>>>> d135721b
                                             finiteDifferenceOperator_, BCs_);

            prices_ = intrinsicValues_;

            model.rollback(prices_.values(), getResidualTime(),
                           0, timeSteps_);

            results_.value = prices_.valueAtCenter();
            results_.delta = prices_.firstDerivativeAtCenter();
            results_.gamma = prices_.secondDerivativeAtCenter();
            results_.theta = blackScholesTheta(process_,
                                               results_.value,
                                               results_.delta,
                                               results_.gamma);
            results_.additionalResults["priceCurve"] = prices_;
        }
    };

}


#endif<|MERGE_RESOLUTION|>--- conflicted
+++ resolved
@@ -51,22 +51,7 @@
         }
       private:
         mutable SampledCurve prices_;
-<<<<<<< HEAD
-        void calculate() const override;
-    };
-
-
-    template <template <class> class Scheme>
-    void FDEuropeanEngine<Scheme>::calculate() const {
-        setupArguments(&arguments_);
-        setGridLimits();
-        initializeInitialCondition();
-        initializeOperator();
-        initializeBoundaryConditions();
-
-        FiniteDifferenceModel<Scheme<TridiagonalOperator> > model(
-=======
-        void calculate() const {
+        void calculate() const override {
             setupArguments(&arguments_);
             setGridLimits();
             initializeInitialCondition();
@@ -74,7 +59,6 @@
             initializeBoundaryConditions();
 
             FiniteDifferenceModel<Scheme<TridiagonalOperator> > model(
->>>>>>> d135721b
                                              finiteDifferenceOperator_, BCs_);
 
             prices_ = intrinsicValues_;
