--- conflicted
+++ resolved
@@ -117,21 +117,6 @@
                                          bool endOfMonth,
                                          const DayCounter& dayCounter,
                                          const Handle<Quote>& convAdj,
-<<<<<<< HEAD
-                                         FuturesType type)
-    : RateHelper(price), convAdj_(convAdj) {
-        switch (type) {
-        case IMM:
-            QL_REQUIRE(IMM::isIMMdate(iborStartDate, false),
-                       iborStartDate << " is not a valid IMM date");
-            break;
-        case ASX:
-            QL_REQUIRE(ASX::isASXdate(iborStartDate, false),
-                       iborStartDate << " is not a valid ASX date");
-            break;
-        default:
-            QL_FAIL("unknown FuturesType (" << Integer(type) << ")");
-=======
                                          Futures::Type type)
     : RateHelper(price), convAdj_(convAdj) {
         switch (type) {
@@ -145,7 +130,6 @@
             break;
           default:
             QL_FAIL("unknown futures type (" << Integer(type) << ")");
->>>>>>> 053c0e9d
         }
         earliestDate_ = iborStartDate;
         latestDate_ = calendar.advance(iborStartDate, lengthInMonths*Months,
@@ -163,27 +147,11 @@
                                          bool endOfMonth,
                                          const DayCounter& dayCounter,
                                          Rate convAdj,
-<<<<<<< HEAD
-                                         FuturesType type)
-=======
                                          Futures::Type type)
->>>>>>> 053c0e9d
     : RateHelper(price),
       convAdj_(Handle<Quote>(shared_ptr<Quote>(new SimpleQuote(convAdj))))
     {
         switch (type) {
-<<<<<<< HEAD
-        case IMM:
-            QL_REQUIRE(IMM::isIMMdate(iborStartDate, false),
-                iborStartDate << " is not a valid IMM date");
-            break;
-        case ASX:
-            QL_REQUIRE(ASX::isASXdate(iborStartDate, false),
-                iborStartDate << " is not a valid ASX date");
-            break;
-        default:
-            QL_FAIL("unknown FuturesType (" << Integer(type) << ")");
-=======
           case Futures::IMM:
             QL_REQUIRE(IMM::isIMMdate(iborStartDate, false),
                 iborStartDate << " is not a valid IMM date");
@@ -194,7 +162,6 @@
             break;
           default:
             QL_FAIL("unknown futures type (" << Integer(type) << ")");
->>>>>>> 053c0e9d
         }
         earliestDate_ = iborStartDate;
         latestDate_ = calendar.advance(iborStartDate, lengthInMonths*Months,
@@ -207,17 +174,10 @@
                                          const Date& iborEndDate,
                                          const DayCounter& dayCounter,
                                          const Handle<Quote>& convAdj,
-<<<<<<< HEAD
-                                         FuturesType type)
-    : RateHelper(price), convAdj_(convAdj) {
-        switch (type) {
-        case IMM:
-=======
                                          Futures::Type type)
     : RateHelper(price), convAdj_(convAdj) {
         switch (type) {
           case Futures::IMM:
->>>>>>> 053c0e9d
             QL_REQUIRE(IMM::isIMMdate(iborStartDate, false),
                        iborStartDate << " is not a valid IMM date");
             if (iborEndDate == Date()) {
@@ -234,11 +194,7 @@
                 latestDate_ = iborEndDate;
             }
             break;
-<<<<<<< HEAD
-        case ASX:
-=======
           case Futures::ASX:
->>>>>>> 053c0e9d
             QL_REQUIRE(ASX::isASXdate(iborStartDate, false),
                        iborStartDate << " is not a valid ASX date");
             if (iborEndDate == Date()) {
@@ -255,13 +211,8 @@
                 latestDate_ = iborEndDate;
             }
             break;
-<<<<<<< HEAD
-        default:
-            QL_FAIL("unknown FuturesType (" << Integer(type) << ")");
-=======
           default:
             QL_FAIL("unknown futures type (" << Integer(type) << ")");
->>>>>>> 053c0e9d
         }
         earliestDate_ = iborStartDate;
 
@@ -275,20 +226,12 @@
                                          const Date& iborEndDate,
                                          const DayCounter& dayCounter,
                                          Rate convAdj,
-<<<<<<< HEAD
-                                         FuturesType type)
-=======
                                          Futures::Type type)
->>>>>>> 053c0e9d
     : RateHelper(price),
       convAdj_(Handle<Quote>(shared_ptr<Quote>(new SimpleQuote(convAdj))))
     {
         switch (type) {
-<<<<<<< HEAD
-        case IMM:
-=======
           case Futures::IMM:
->>>>>>> 053c0e9d
             QL_REQUIRE(IMM::isIMMdate(iborStartDate, false),
                        iborStartDate << " is not a valid IMM date");
             if (iborEndDate == Date()) {
@@ -305,11 +248,7 @@
                 latestDate_ = iborEndDate;
             }
             break;
-<<<<<<< HEAD
-        case ASX:
-=======
           case Futures::ASX:
->>>>>>> 053c0e9d
             QL_REQUIRE(ASX::isASXdate(iborStartDate, false),
                 iborStartDate << " is not a valid ASX date");
             if (iborEndDate == Date()) {
@@ -326,13 +265,8 @@
                 latestDate_ = iborEndDate;
             }
             break;
-<<<<<<< HEAD
-        default:
-            QL_FAIL("unknown FuturesType (" << Integer(type) << ")");
-=======
           default:
             QL_FAIL("unknown futures type (" << Integer(type) << ")");
->>>>>>> 053c0e9d
         }
         earliestDate_ = iborStartDate;
 
@@ -340,24 +274,6 @@
     }
 
     FuturesRateHelper::FuturesRateHelper(const Handle<Quote>& price,
-<<<<<<< HEAD
-        const Date& iborStartDate,
-                                         const shared_ptr<IborIndex>& i,
-                                         const Handle<Quote>& convAdj,
-                                         FuturesType type)
-    : RateHelper(price), convAdj_(convAdj) {
-        switch (type) {
-        case IMM:
-            QL_REQUIRE(IMM::isIMMdate(iborStartDate, false),
-                       iborStartDate << " is not a valid IMM date");
-            break;
-        case ASX:
-            QL_REQUIRE(ASX::isASXdate(iborStartDate, false),
-                       iborStartDate << " is not a valid ASX date");
-            break;
-        default:
-            QL_FAIL("unknown FuturesType (" << Integer(type) << ")");
-=======
                                          const Date& iborStartDate,
                                          const shared_ptr<IborIndex>& i,
                                          const Handle<Quote>& convAdj,
@@ -374,7 +290,6 @@
             break;
           default:
             QL_FAIL("unknown futures type (" << Integer(type) << ")");
->>>>>>> 053c0e9d
         }
         earliestDate_ = iborStartDate;
         const Calendar& cal = i->fixingCalendar();
@@ -389,27 +304,11 @@
                                          const Date& iborStartDate,
                                          const shared_ptr<IborIndex>& i,
                                          Rate convAdj,
-<<<<<<< HEAD
-                                         FuturesType type)
-=======
                                          Futures::Type type)
->>>>>>> 053c0e9d
     : RateHelper(price),
       convAdj_(Handle<Quote>(shared_ptr<Quote>(new SimpleQuote(convAdj))))
     {
         switch (type) {
-<<<<<<< HEAD
-        case IMM:
-            QL_REQUIRE(IMM::isIMMdate(iborStartDate, false),
-                iborStartDate << " is not a valid IMM date");
-            break;
-        case ASX:
-            QL_REQUIRE(ASX::isASXdate(iborStartDate, false),
-                iborStartDate << " is not a valid ASX date");
-            break;
-        default:
-            QL_FAIL("unknown FuturesType (" << Integer(type) << ")");
-=======
           case Futures::IMM:
             QL_REQUIRE(IMM::isIMMdate(iborStartDate, false),
                 iborStartDate << " is not a valid IMM date");
@@ -420,7 +319,6 @@
             break;
           default:
             QL_FAIL("unknown futures type (" << Integer(type) << ")");
->>>>>>> 053c0e9d
         }
         earliestDate_ = iborStartDate;
         const Calendar& cal = i->fixingCalendar();
