/* -*- mode: c++; tab-width: 4; indent-tabs-mode: nil; c-basic-offset: 4 -*- */

/*
 Copyright (C) 2009, 2011 Chris Kenyon

 This file is part of QuantLib, a free-software/open-source library
 for financial quantitative analysts and developers - http://quantlib.org/

 QuantLib is free software: you can redistribute it and/or modify it
 under the terms of the QuantLib license.  You should have received a
 copy of the license along with this program; if not, please email
 <quantlib-dev@lists.sf.net>. The license is also available online at
 <http://quantlib.org/license.shtml>.

 This program is distributed in the hope that it will be useful, but WITHOUT
 ANY WARRANTY; without even the implied warranty of MERCHANTABILITY or FITNESS
 FOR A PARTICULAR PURPOSE.  See the license for more details.
 */

#include <ql/cashflows/cpicouponpricer.hpp>
#include <utility>

namespace QuantLib {

<<<<<<< HEAD
    CPICouponPricer::
    CPICouponPricer(Handle<CPIVolatilitySurface>  capletVol)
    : capletVol_(std::move(capletVol)) {
=======
    CPICouponPricer::CPICouponPricer() {}

    CPICouponPricer::CPICouponPricer(
                       const Handle<CPIVolatilitySurface>& capletVol)
    : capletVol_(capletVol) {
        registerWith(capletVol_);
    }
>>>>>>> 3157d824

    CPICouponPricer::CPICouponPricer(
                       const Handle<CPIVolatilitySurface>& capletVol,
                       const Handle<YieldTermStructure>& nominalTermStructure)
    : capletVol_(capletVol), nominalTermStructure_(nominalTermStructure) {
        registerWith(capletVol_);
        registerWith(nominalTermStructure_);
    }


    void CPICouponPricer::setCapletVolatility(
       const Handle<CPIVolatilitySurface>& capletVol) {
        QL_REQUIRE(!capletVol.empty(),"empty capletVol handle")
        capletVol_ = capletVol;
        registerWith(capletVol_);
    }


    Real CPICouponPricer::floorletPrice(Rate effectiveFloor) const{
        Real floorletPrice = optionletPrice(Option::Put, effectiveFloor);
        return gearing_ * floorletPrice;
    }

    Real CPICouponPricer::capletPrice(Rate effectiveCap) const{
        Real capletPrice = optionletPrice(Option::Call, effectiveCap);
        return gearing_ * capletPrice;
    }


    Rate CPICouponPricer::floorletRate(Rate effectiveFloor) const {
        return gearing_ * optionletRate(Option::Put, effectiveFloor);
    }

    Rate CPICouponPricer::capletRate(Rate effectiveCap) const{
        return gearing_ * optionletRate(Option::Call, effectiveCap);
    }


    Real CPICouponPricer::optionletPriceImp(Option::Type,
                                            Real,
                                            Real,
                                            Real) const {
        QL_FAIL("you must implement this to get a vol-dependent price");
    }


    Real CPICouponPricer::optionletPrice(Option::Type optionType,
                                         Real effStrike) const {
        QL_REQUIRE(discount_ != Null<Real>(), "no nominal term structure provided");
        return optionletRate(optionType, effStrike) * coupon_->accrualPeriod() * discount_;
    }


    Real CPICouponPricer::optionletRate(Option::Type optionType,
                                        Real effStrike) const {
        Date fixingDate = coupon_->fixingDate();
        if (fixingDate <= Settings::instance().evaluationDate()) {
            // the amount is determined
            Real a, b;
            if (optionType==Option::Call) {
                a = coupon_->indexFixing();
                b = effStrike;
            } else {
                a = effStrike;
                b = coupon_->indexFixing();
            }
            return std::max(a - b, 0.0);
        } else {
            // not yet determined, use Black/DD1/Bachelier/whatever from Impl
            QL_REQUIRE(!capletVolatility().empty(),
                       "missing optionlet volatility");
            Real stdDev =
            std::sqrt(capletVolatility()->totalVariance(fixingDate,
                                                        effStrike));
            return optionletPriceImp(optionType,
                                     effStrike,
                                     adjustedFixing(),
                                     stdDev);
        }
    }


    Rate CPICouponPricer::adjustedFixing(Rate fixing) const {

        if (fixing == Null<Rate>())
            fixing = coupon_->indexFixing() / coupon_->baseCPI();
        //std::cout << " adjustedFixing " << fixing << std::endl;
        // no adjustment
        return fixing;
    }


    void CPICouponPricer::initialize(const InflationCoupon& coupon) {
        coupon_ = dynamic_cast<const CPICoupon*>(&coupon);
        gearing_ = coupon_->fixedRate();
        spread_ = coupon_->spread();
        paymentDate_ = coupon_->date();
        rateCurve_ =
            !nominalTermStructure_.empty() ?
            nominalTermStructure_ :
            ext::dynamic_pointer_cast<ZeroInflationIndex>(coupon.index())
            ->zeroInflationTermStructure()
            ->nominalTermStructure();

        // past or future fixing is managed in YoYInflationIndex::fixing()
        // use yield curve from index (which sets discount)

        discount_ = 1.0;
        if (paymentDate_ > rateCurve_->referenceDate()) {
            if (rateCurve_.empty()) {
                // allow to extract rates, but mark the discount as invalid for prices
                discount_ = Null<Real>();
            } else {
                discount_ = rateCurve_->discount(paymentDate_);
            }
        }
    }


    Real CPICouponPricer::swapletPrice() const {
        QL_REQUIRE(discount_ != Null<Real>(), "no nominal term structure provided");
        return swapletRate() * coupon_->accrualPeriod() * discount_;
    }


    Rate CPICouponPricer::swapletRate() const {
        // This way we do not require the index to have
        // a yield curve, i.e. we do not get the problem
        // that a discounting-instrument-pricer is used
        // with a different yield curve
        return gearing_ * adjustedFixing() + spread_;
    }


    //=========================================================================
    // vol-dependent pricers, note that these do not discount
    //=========================================================================

/*
    NOT IMPLEMENTED
*/

}<|MERGE_RESOLUTION|>--- conflicted
+++ resolved
@@ -22,24 +22,19 @@
 
 namespace QuantLib {
 
-<<<<<<< HEAD
-    CPICouponPricer::
-    CPICouponPricer(Handle<CPIVolatilitySurface>  capletVol)
-    : capletVol_(std::move(capletVol)) {
-=======
     CPICouponPricer::CPICouponPricer() {}
 
     CPICouponPricer::CPICouponPricer(
-                       const Handle<CPIVolatilitySurface>& capletVol)
-    : capletVol_(capletVol) {
+                       Handle<CPIVolatilitySurface> capletVol)
+        : capletVol_(std::move(capletVol)) {
         registerWith(capletVol_);
     }
->>>>>>> 3157d824
 
     CPICouponPricer::CPICouponPricer(
-                       const Handle<CPIVolatilitySurface>& capletVol,
-                       const Handle<YieldTermStructure>& nominalTermStructure)
-    : capletVol_(capletVol), nominalTermStructure_(nominalTermStructure) {
+                       Handle<CPIVolatilitySurface> capletVol,
+                       Handle<YieldTermStructure> nominalTermStructure)
+    : capletVol_(std::move(capletVol)),
+      nominalTermStructure_(std::move(nominalTermStructure)) {
         registerWith(capletVol_);
         registerWith(nominalTermStructure_);
     }
